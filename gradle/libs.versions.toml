# Comments apply to next line

[versions]
android-agp = "8.10.0"
android-desugaring = "2.1.5"
androidx-activityCompose = "1.10.1"
androidx-appcompat = "1.7.0"
androidx-arch = "2.2.0"
androidx-browser = "1.8.0"
androidx-core = "1.16.0"
androidx-hilt = "1.2.0"
androidx-lifecycle = "2.9.0"
androidx-paging = "3.3.6"
androidx-preference = "1.2.1"
androidx-security = "1.1.0-alpha07"
androidx-test-core = "1.6.1"
androidx-test-runner = "1.6.2"
androidx-test-rules = "1.6.1"
androidx-test-junit = "1.2.1"
androidx-work = "2.10.1"
bitfire-cert4android = "b67ba86d31"
<<<<<<< HEAD
bitfire-dav4jvm = "9678c50130"
bitfire-vcard4android = "59eb998f29"
compose-accompanist = "0.37.3"
compose-bom = "2025.05.00"
compose-google-fonts = "1.8.1"
=======
bitfire-dav4jvm = "ec6264d427"
bitfire-ical4android = "240f756bab"
bitfire-vcard4android = "59eb998f29"
compose-accompanist = "0.37.3"
compose-bom = "2025.05.01"
>>>>>>> f349f1fe
dnsjava = "3.6.2"
glance = "1.1.1"
guava = "33.4.8-android"
hilt = "2.56.2"
# keep in sync with ksp version
kotlin = "2.1.20"
kotlinx-coroutines = "1.10.2"
# see https://github.com/google/ksp/releases for version numbers
ksp = "2.1.20-2.0.0"
mikepenz-aboutLibraries = "12.1.2"
nsk90-kstatemachine = "0.33.0"
mockk = "1.14.2"
okhttp = "4.12.0"
openid-appauth = "0.11.1"
room = "2.7.1"
cyclonedx-bom = "2.3.0"

# Other libraries, especially ical4android/ical4j, require Apache Commons. Some recent versions of Apache
# Commons require a newer Java version than our minSdk provides. So we require these strict versions here:
commons-codec = { strictly = "1.17.1" }
commons-lang = { strictly = "3.15.0" }

[libraries]
android-desugaring = { module = "com.android.tools:desugar_jdk_libs_nio", version.ref = "android-desugaring" }
androidx-activityCompose = { module = "androidx.activity:activity-compose", version.ref = "androidx-activityCompose" }
androidx-appcompat = { module = "androidx.appcompat:appcompat", version.ref = "androidx-appcompat" }
androidx-arch-core-testing = { module = "androidx.arch.core:core-testing", version.ref = "androidx-arch" }
androidx-browser = { module = "androidx.browser:browser", version.ref = "androidx-browser" }
androidx-core = { module = "androidx.core:core-ktx", version.ref = "androidx-core" }
androidx-hilt-compiler = { module = "androidx.hilt:hilt-compiler", version.ref = "androidx-hilt" }
androidx-hilt-navigation-compose = { module = "androidx.hilt:hilt-navigation-compose", version.ref = "androidx-hilt" }
androidx-hilt-work = { module = "androidx.hilt:hilt-work", version.ref = "androidx-hilt" }
androidx-lifecycle-runtime-compose = { module = "androidx.lifecycle:lifecycle-runtime-compose", version.ref = "androidx-lifecycle" }
androidx-lifecycle-viewmodel-base = { module = "androidx.lifecycle:lifecycle-viewmodel-ktx", version.ref = "androidx-lifecycle" }
androidx-lifecycle-viewmodel-compose = { module = "androidx.lifecycle:lifecycle-viewmodel-compose", version.ref = "androidx-lifecycle" }
androidx-paging = { module = "androidx.paging:paging-runtime-ktx", version.ref = "androidx-paging" }
androidx-paging-compose = { module = "androidx.paging:paging-compose", version.ref = "androidx-paging" }
androidx-preference = { module = "androidx.preference:preference-ktx", version.ref = "androidx-preference" }
androidx-security = { module = "androidx.security:security-crypto", version.ref = "androidx-security" }
androidx-test-core = { module = "androidx.test:core-ktx", version.ref = "androidx-test-core" }
androidx-test-runner = { module = "androidx.test:runner", version.ref = "androidx-test-runner" }
androidx-test-rules = { module = "androidx.test:rules", version.ref = "androidx-test-rules" }
androidx-test-junit = { module = "androidx.test.ext:junit", version.ref = "androidx-test-junit" }
androidx-work-base = { module = "androidx.work:work-runtime-ktx", version.ref = "androidx-work" }
androidx-work-testing = { module = "androidx.work:work-testing", version.ref = "androidx-work" }
bitfire-cert4android = { module = "com.github.bitfireat:cert4android", version.ref = "bitfire-cert4android" }
bitfire-dav4jvm = { module = "com.github.bitfireat:dav4jvm", version.ref = "bitfire-dav4jvm" }
<<<<<<< HEAD
=======
bitfire-ical4android = { module = "com.github.bitfireat:ical4android", version.ref = "bitfire-ical4android" }
>>>>>>> f349f1fe
bitfire-vcard4android = { module = "com.github.bitfireat:vcard4android", version.ref = "bitfire-vcard4android" }
commons-codec = { module = "commons-codec:commons-codec", version.ref = "commons-codec" }
commons-lang = { module = "org.apache.commons:commons-lang3", version.ref = "commons-lang" }
compose-accompanist-permissions = { module = "com.google.accompanist:accompanist-permissions", version.ref = "compose-accompanist" }
compose-bom = { group = "androidx.compose", name = "compose-bom", version.ref = "compose-bom" }
compose-material3 = { group = "androidx.compose.material3", name = "material3" }
compose-materialIconsExtended = { module = "androidx.compose.material:material-icons-extended" }
compose-ui-tooling = { module = "androidx.compose.ui:ui-tooling" }
compose-ui-toolingPreview = { module = "androidx.compose.ui:ui-tooling-preview" }
compose-ui-text-google-fonts = { module = "androidx.compose.ui:ui-text-google-fonts", version.ref = "compose-google-fonts" }
dnsjava = { module = "dnsjava:dnsjava", version.ref = "dnsjava" }
glance-base = { module = "androidx.glance:glance-appwidget", version.ref = "glance" }
glance-material = { module = "androidx.glance:glance-material", version.ref = "glance" }
guava = { module = "com.google.guava:guava", version.ref = "guava" }
hilt-android-base = { module = "com.google.dagger:hilt-android", version.ref = "hilt" }
hilt-android-compiler = { module = "com.google.dagger:hilt-android-compiler", version.ref = "hilt" }
hilt-android-testing = { module = "com.google.dagger:hilt-android-testing", version.ref = "hilt" }
junit = { module = "junit:junit", version = "4.13.2" }
kotlin-stdlib = { module = "org.jetbrains.kotlin:kotlin-stdlib", version.ref = "kotlin" }
kotlinx-coroutines = { module = "org.jetbrains.kotlinx:kotlinx-coroutines-core", version.ref = "kotlinx-coroutines" }
kotlinx-coroutines-test = { module = "org.jetbrains.kotlinx:kotlinx-coroutines-test", version.ref = "kotlinx-coroutines" }
mikepenz-aboutLibraries = { module = "com.mikepenz:aboutlibraries-compose-m3", version.ref = "mikepenz-aboutLibraries" }
mockk = { module = "io.mockk:mockk", version.ref = "mockk" }
mockk-android = { module = "io.mockk:mockk-android", version.ref = "mockk" }
nsk90-kstatemachine = { module = "io.github.nsk90:kstatemachine-jvm", version.ref = "nsk90-kstatemachine" }
okhttp-base = { module = "com.squareup.okhttp3:okhttp", version.ref = "okhttp" }
okhttp-brotli = { module = "com.squareup.okhttp3:okhttp-brotli", version.ref = "okhttp" }
okhttp-logging = { module = "com.squareup.okhttp3:logging-interceptor", version.ref = "okhttp" }
okhttp-mockwebserver = { module = "com.squareup.okhttp3:mockwebserver", version.ref = "okhttp" }
openid-appauth = { module = "net.openid:appauth", version.ref = "openid-appauth" }
room-base = { module = "androidx.room:room-ktx", version.ref = "room" }
room-compiler = { module = "androidx.room:room-compiler", version.ref = "room" }
room-paging = { module = "androidx.room:room-paging", version.ref = "room" }
room-runtime = { module = "androidx.room:room-runtime", version.ref = "room" }
room-testing = { module = "androidx.room:room-testing", version.ref = "room" }

[plugins]
android-application = { id = "com.android.application", version.ref = "android-agp" }
compose-compiler = { id = "org.jetbrains.kotlin.plugin.compose", version.ref = "kotlin" }
hilt = { id = "com.google.dagger.hilt.android", version.ref = "hilt" }
kotlin-android = { id = "org.jetbrains.kotlin.android", version.ref = "kotlin" }
ksp = { id = "com.google.devtools.ksp", version.ref = "ksp" }
mikepenz-aboutLibraries = { id = "com.mikepenz.aboutlibraries.plugin", version.ref = "mikepenz-aboutLibraries" }
cyclonedx = { id = "org.cyclonedx.bom", version.ref="cyclonedx-bom" }<|MERGE_RESOLUTION|>--- conflicted
+++ resolved
@@ -19,19 +19,11 @@
 androidx-test-junit = "1.2.1"
 androidx-work = "2.10.1"
 bitfire-cert4android = "b67ba86d31"
-<<<<<<< HEAD
-bitfire-dav4jvm = "9678c50130"
-bitfire-vcard4android = "59eb998f29"
-compose-accompanist = "0.37.3"
-compose-bom = "2025.05.00"
-compose-google-fonts = "1.8.1"
-=======
 bitfire-dav4jvm = "ec6264d427"
-bitfire-ical4android = "240f756bab"
 bitfire-vcard4android = "59eb998f29"
 compose-accompanist = "0.37.3"
 compose-bom = "2025.05.01"
->>>>>>> f349f1fe
+compose-google-fonts = "1.8.1"
 dnsjava = "3.6.2"
 glance = "1.1.1"
 guava = "33.4.8-android"
@@ -79,10 +71,6 @@
 androidx-work-testing = { module = "androidx.work:work-testing", version.ref = "androidx-work" }
 bitfire-cert4android = { module = "com.github.bitfireat:cert4android", version.ref = "bitfire-cert4android" }
 bitfire-dav4jvm = { module = "com.github.bitfireat:dav4jvm", version.ref = "bitfire-dav4jvm" }
-<<<<<<< HEAD
-=======
-bitfire-ical4android = { module = "com.github.bitfireat:ical4android", version.ref = "bitfire-ical4android" }
->>>>>>> f349f1fe
 bitfire-vcard4android = { module = "com.github.bitfireat:vcard4android", version.ref = "bitfire-vcard4android" }
 commons-codec = { module = "commons-codec:commons-codec", version.ref = "commons-codec" }
 commons-lang = { module = "org.apache.commons:commons-lang3", version.ref = "commons-lang" }
