--- conflicted
+++ resolved
@@ -46,13 +46,9 @@
         android:icon="@mipmap/ic_launcher"
         android:label="@string/app_name"
         android:theme="@style/AppTheme"
-<<<<<<< HEAD
         android:resizeableActivity="true"
-        tools:ignore="UnusedAttribute">
-=======
         tools:ignore="UnusedAttribute"
         android:supportsRtl="true">
->>>>>>> 674455cc
 
         <service android:name=".DavService"/>
         <service android:name=".ForegroundService"/>
